import itertools
from typing import Optional

import numpy as np
import pytest
import torch

import flag_gems

from .accuracy_utils import (
    ALL_INT_DTYPES,
    BOOL_TYPES,
    FLOAT_DTYPES,
    INT_DTYPES,
    SPECIAL_SHAPES,
    STACK_DIM_LIST,
    STACK_SHAPES,
    UPSAMPLE_SHAPES,
    UT_SHAPES_1D,
    UT_SHAPES_2D,
    gems_assert_close,
    gems_assert_equal,
    to_reference,
)
from .conftest import TO_CPU


# TODO: sometimes failed at (8192,), 0.6, bfloat16
@pytest.mark.dropout
@pytest.mark.native_dropout
@pytest.mark.parametrize("shape", SPECIAL_SHAPES)
@pytest.mark.parametrize("p", [0.3, 0.6, 0.9])
@pytest.mark.parametrize("dtype", FLOAT_DTYPES)
def test_accuracy_dropout(shape, p, dtype):
    if TO_CPU or shape == (1,):
        shape = (32768,)
    inp = torch.randn(shape, dtype=dtype, device="cuda", requires_grad=True)
    ref_inp = to_reference(inp)

    # NOTE: ensure that scalars are float32(instead of float64)
    # in some cases, casting up then casting down have different result
    p = np.float32(p)
    one_minus_p = np.float32(1.0) - p

    ref_out = torch.nn.functional.dropout(ref_inp, p, True)
    with flag_gems.use_gems():
        res_out = torch.nn.functional.dropout(inp, p, True)

    out_grad = torch.randn_like(inp)
    ref_grad = to_reference(out_grad)

    (ref_in_grad,) = torch.autograd.grad(ref_out, ref_inp, ref_grad)
    (res_in_grad,) = torch.autograd.grad(res_out, inp, out_grad)

    res_out = to_reference(res_out)
    res_in_grad = to_reference(res_in_grad)

    exp_equal = (p * p + one_minus_p * one_minus_p) * inp.numel()
    num_equal = torch.sum(torch.isclose(ref_out, res_out)).item()
    if TO_CPU:
        from flag_gems.testing import RESOLUTION

        zero_equal = torch.eq(res_out, torch.zeros_like(res_out))
        num_zero = torch.sum(zero_equal).item()
        assert abs(num_zero / inp.numel() - p) <= 0.05
        scale_equal = torch.isclose(
            res_out, ref_inp / one_minus_p, rtol=RESOLUTION[dtype]
        )
        assert torch.all(torch.logical_or(zero_equal, scale_equal))
    else:
        assert (
            abs(num_equal - exp_equal) / exp_equal <= 0.05
        ), f"num_equal: {num_equal}, exp_equal: {exp_equal}, num_total: {inp.numel()}"

        num_equal = torch.sum(torch.isclose(ref_in_grad, res_in_grad)).item()
        assert (
            abs(num_equal - exp_equal) / exp_equal <= 0.05
        ), f"num_equal: {num_equal}, exp_equal: {exp_equal}, num_total: {inp.numel()}"


def get_rope_cos_sin(max_seq_len, dim, dtype, base=10000, device="cuda"):
    inv_freq = 1.0 / (base ** (torch.arange(0, dim, 2).float().to(device) / dim))
    t = torch.arange(max_seq_len, device=device, dtype=inv_freq.dtype)
    freqs = torch.outer(t, inv_freq)
    cos = freqs.cos().to(dtype)
    sin = freqs.sin().to(dtype)
    return cos, sin


# Copied from transformers.models.llama.modeling_llama.rotate_half
# https://github.com/huggingface/transformers/blob/main/src/transformers/models/llama/modeling_llama.py
def rotate_half(x):
    """Rotates half the hidden dims of the input."""
    x1 = x[..., : x.shape[-1] // 2]
    x2 = x[..., x.shape[-1] // 2 :]
    return torch.cat((-x2, x1), dim=-1)


# Copied from transformers.models.cohere.modeling_cohere.rotate_half
# https://github.com/huggingface/transformers/blob/main/src/transformers/models/cohere/modeling_cohere.py
def rotate_interleave(x):
    """Rotates interleave the hidden dims of the input."""
    x1 = x[..., ::2]
    x2 = x[..., 1::2]
    return torch.stack((-x2, x1), dim=-1).flatten(-2)


def torch_apply_rotary_pos_emb(
    q,
    k,
    cos,
    sin,
    position_ids: Optional[torch.Tensor] = None,
    rotary_interleaved: bool = False,
):
    q = q.float()
    k = k.float()
    if position_ids is None:
        cos = cos[None, : q.size(-3), None, :]
        sin = sin[None, : q.size(-3), None, :]
    else:
        cos = cos[position_ids].unsqueeze(-2)  # [bs, seq_len, 1, dim/2]
        sin = sin[position_ids].unsqueeze(-2)  # [bs, seq_len, 1, dim/2]
    if rotary_interleaved:
        cos = torch.repeat_interleave(cos, 2, dim=-1)  # [bs, seq_len, 1, dim]
        sin = torch.repeat_interleave(sin, 2, dim=-1)  # [bs, seq_len, 1, dim]
        rotate_fn = rotate_interleave
    else:
        cos = torch.cat([cos, cos], dim=-1)  # [bs, seq_len, 1, dim]
        sin = torch.cat([sin, sin], dim=-1)  # [bs, seq_len, 1, dim]
        rotate_fn = rotate_half

    q_embed = (q * cos) + (rotate_fn(q) * sin)
    k_embed = (k * cos) + (rotate_fn(k) * sin)

    return q_embed, k_embed


@pytest.mark.apply_rotary_pos_emb
@pytest.mark.parametrize("batch_size", [2] if TO_CPU else [4, 8])
@pytest.mark.parametrize("max_seq_len", [16] if TO_CPU else [512, 2048])
@pytest.mark.parametrize("q_heads,k_heads", [(8, 1), (6, 2), (1, 1), (8, 8)])
@pytest.mark.parametrize("head_dim", [8] if TO_CPU else [64, 96, 128, 256])
@pytest.mark.parametrize("dtype", FLOAT_DTYPES)
@pytest.mark.parametrize("rotary_interleaved", [True, False])
@pytest.mark.parametrize("has_pos_id", [True, False])
def test_apply_rotary_pos_emb(
    batch_size,
    max_seq_len,
    q_heads,
    k_heads,
    head_dim,
    dtype,
    has_pos_id,
    rotary_interleaved,
):
    seq_len = torch.randint(1, max_seq_len, (1,)).item()
    q = torch.randn(
        (batch_size, seq_len, q_heads, head_dim), dtype=dtype, device="cuda"
    )
    k = torch.randn(
        (batch_size, seq_len, k_heads, head_dim), dtype=dtype, device="cuda"
    )

    position_ids = torch.randint(0, max_seq_len, (batch_size, seq_len), device="cuda")
    cos, sin = get_rope_cos_sin(max_seq_len, head_dim, dtype, device="cuda")

    ref_q = to_reference(q, True)
    ref_k = to_reference(k, True)
    ref_cos = to_reference(cos, True)
    ref_sin = to_reference(sin, True)
    ref_position_ids = to_reference(position_ids)

    q_embed_ref, k_embed_ref = torch_apply_rotary_pos_emb(
        q=ref_q,
        k=ref_k,
        cos=ref_cos,
        sin=ref_sin,
        position_ids=ref_position_ids if has_pos_id else None,
        rotary_interleaved=rotary_interleaved,
    )

    q_embed_out, k_embed_out = flag_gems.apply_rotary_pos_emb(
        q=q,
        k=k,
        cos=cos,
        sin=sin,
        position_ids=position_ids if has_pos_id else None,
        rotary_interleaved=rotary_interleaved,
    )

    gems_assert_close(q_embed_out, q_embed_ref, dtype)
    gems_assert_close(k_embed_out, k_embed_ref, dtype)


# TODO: failed when EmbeddingSize is small
@pytest.mark.embedding
@pytest.mark.parametrize("EmbeddingSize", [1024] if TO_CPU else [4096])
@pytest.mark.parametrize("Batch", [2] if TO_CPU else [2, 4])
@pytest.mark.parametrize("M", [4] if TO_CPU else [4, 8])
@pytest.mark.parametrize("N", [8] if TO_CPU else [128, 256, 4096])
@pytest.mark.parametrize("padding_idx", [None, -1, 1, 2])
@pytest.mark.parametrize("scale_grad_by_freq", [True, False])
@pytest.mark.parametrize(
    "dtype", [torch.float16, torch.float32]
)  # triton.atomic_add still not support bf16
def test_embedding(EmbeddingSize, Batch, M, N, padding_idx, scale_grad_by_freq, dtype):
    indices = torch.randint(
        0, EmbeddingSize, (Batch, M), device="cuda", requires_grad=False
    )
    embedding = torch.randn(
        (EmbeddingSize, N), device="cuda", dtype=dtype, requires_grad=True
    )
    ref_embedding = to_reference(embedding)
    ref_indices = to_reference(indices)

    ref_out = torch.nn.functional.embedding(
        ref_indices, ref_embedding, padding_idx, scale_grad_by_freq=scale_grad_by_freq
    )
    with flag_gems.use_gems():
        res_out = torch.nn.functional.embedding(
            indices, embedding, padding_idx, scale_grad_by_freq=scale_grad_by_freq
        )
    out_grad = torch.randn_like(res_out)
    ref_grad = to_reference(out_grad)

    (ref_in_grad,) = torch.autograd.grad(ref_out, ref_embedding, ref_grad)
    (res_in_grad,) = torch.autograd.grad(res_out, embedding, out_grad)

    gems_assert_close(res_out, ref_out, dtype)
    gems_assert_close(res_in_grad, ref_in_grad, dtype)


@pytest.mark.resolve_neg
@pytest.mark.parametrize("shape", SPECIAL_SHAPES)
@pytest.mark.parametrize("dtype", [torch.cfloat])
def test_accuracy_resolve_neg(shape, dtype):
    x = torch.randn(size=shape, dtype=dtype, device="cuda")
    y = x.conj()
    z = y.imag
    assert z.is_neg()
    with flag_gems.use_gems():
        out = z.resolve_neg()
    assert not out.is_neg()


@pytest.mark.topk
@pytest.mark.parametrize("batch_size", [4, 8])
@pytest.mark.parametrize("hiddensize", [128, 256])
@pytest.mark.parametrize("topk", [5])
@pytest.mark.parametrize("largest", [True, False])
@pytest.mark.parametrize("dtype", FLOAT_DTYPES)
def test_topk(
    batch_size,
    hiddensize,
    topk,
    largest,
    dtype,
):
    x = torch.arange(hiddensize, dtype=dtype, device="cuda")
    x = x.repeat(batch_size).reshape(batch_size, hiddensize)

    # Each row use different shuffled index.
    for bsz in range(batch_size):
        col_indices = torch.randperm(x.size(1))
        x[bsz, :] = x[bsz, col_indices]
    ref_x = to_reference(x)
    ref_value, ref_index = torch.topk(ref_x, topk, largest=largest)

    with flag_gems.use_gems():
        res_value, res_index = torch.topk(x, topk, largest=largest)

    gems_assert_close(res_value, ref_value, dtype)
    gems_assert_equal(res_index, ref_index)


@pytest.mark.resolve_conj
@pytest.mark.parametrize("shape", SPECIAL_SHAPES)
@pytest.mark.parametrize("dtype", [torch.cfloat])
def test_accuracy_resolve_conj(shape, dtype):
    x = torch.randn(size=shape, dtype=dtype, device="cuda")
    y = x.conj()
    assert y.is_conj()
    with flag_gems.use_gems():
        z = y.resolve_conj()
    assert not z.is_conj()


@pytest.mark.unique
@pytest.mark.parametrize("shape", SPECIAL_SHAPES)
@pytest.mark.parametrize("dtype", INT_DTYPES)
@pytest.mark.parametrize("sorted", [True])
@pytest.mark.parametrize("return_inverse", [True, False])
@pytest.mark.parametrize("return_counts", [False, True])
def test_accuracy_unique(shape, dtype, sorted, return_inverse, return_counts):
    if dtype in FLOAT_DTYPES:
        inp = torch.randn(shape, dtype=dtype, device="cuda")
    else:
        inp = torch.randint(-10, 10, shape, device="cuda").to(dtype)
    ref_inp = to_reference(inp, False)

    if return_counts:
        if return_inverse:
            with flag_gems.use_gems():
                res_out, res_unique_order, res_counts = torch.unique(
                    inp,
                    sorted=sorted,
                    return_inverse=return_inverse,
                    return_counts=return_counts,
                )
            ref_out, ref_unique_order, ref_counts = torch.unique(
                ref_inp,
                sorted=sorted,
                return_inverse=return_inverse,
                return_counts=return_counts,
            )
            assert res_out.numel() == ref_out.numel()
            gems_assert_equal(res_unique_order, ref_unique_order)
        else:
            with flag_gems.use_gems():
                res_out, res_counts = torch.unique(
                    inp,
                    sorted=sorted,
                    return_inverse=return_inverse,
                    return_counts=return_counts,
                )
            ref_out, ref_counts = torch.unique(
                ref_inp,
                sorted=sorted,
                return_inverse=return_inverse,
                return_counts=return_counts,
            )
            assert res_out.numel() == ref_out.numel()
        gems_assert_equal(res_counts, ref_counts)
    else:
        if return_inverse:
            with flag_gems.use_gems():
                res_out, res_unique_order = torch.unique(
                    inp,
                    sorted=sorted,
                    return_inverse=return_inverse,
                    return_counts=return_counts,
                )
            ref_out, ref_unique_order = torch.unique(
                ref_inp,
                sorted=sorted,
                return_inverse=return_inverse,
                return_counts=return_counts,
            )
            assert res_out.numel() == ref_out.numel()
            gems_assert_equal(res_unique_order, ref_unique_order)
        else:
            with flag_gems.use_gems():
                res_out = torch.unique(
                    inp,
                    sorted=sorted,
                    return_inverse=return_inverse,
                    return_counts=return_counts,
                )
            ref_out = torch.unique(
                ref_inp,
                sorted=sorted,
                return_inverse=return_inverse,
                return_counts=return_counts,
            )
            assert res_out.numel() == ref_out.numel()
    gems_assert_equal(res_out, ref_out)


@pytest.mark.multinomial
@pytest.mark.parametrize("shape", UT_SHAPES_1D + UT_SHAPES_2D)
@pytest.mark.parametrize("dtype", [torch.float16, torch.float32])
@pytest.mark.parametrize("n_samples", [1000])
def test_accuracy_multinomial_with_replacement(shape, dtype, n_samples):
    if shape[-1] == 1:
        dist = torch.rand(size=shape, dtype=dtype, device="cuda")
        with flag_gems.use_gems():
            res_out = torch.multinomial(dist, n_samples, True)
        assert torch.all(res_out == 0)
    else:
        # Mask p% off of the categories and test the sampling results fall in the rest
        for p in (0.1, 0.5, 0.9):
            dist = torch.rand(size=shape, dtype=dtype, device="cuda")
            dist[torch.rand(shape) < p] = 0
            # Make sure there's at least one non-zero probability
            dist[..., -1] = 0.5
            with flag_gems.use_gems():
                res_out = torch.multinomial(dist, n_samples, True)
            res_dist = torch.gather(dist, -1, res_out)
            # assert torch.all(res_dist)
            assert torch.sum(res_dist == 0) / res_dist.numel() < 0.001


@pytest.mark.multinomial
@pytest.mark.parametrize("pool", UT_SHAPES_2D)
@pytest.mark.parametrize("dtype", FLOAT_DTYPES)
def test_accuracy_multinomial_without_replacement(pool, dtype):
    dist = torch.rand(size=pool, dtype=dtype, device="cuda")
    k = pool[-1]
    if k > 1:
        ns = [k // 2, k]
    else:
        ns = [1]
    for n in ns:
        with flag_gems.use_gems():
            out = torch.multinomial(dist, n, False)
        # Verifies uniqueness
        idx_cnt = torch.nn.functional.one_hot(out).sum(1)
        assert torch.all(idx_cnt <= 1)


@pytest.mark.pad
@pytest.mark.parametrize("shape", [[1024, 1024], [64, 64, 64, 64]])
@pytest.mark.parametrize("dtype", [torch.float32] if TO_CPU else FLOAT_DTYPES)
@pytest.mark.parametrize("pad_mode", ["constant", "reflect", "replicate", "circular"])
@pytest.mark.parametrize("contiguous", [True, False])
def test_pad(shape, dtype, pad_mode, contiguous):
    x = torch.randn(size=shape, dtype=dtype, device="cuda")
    if not contiguous:
        x = x[::2, ::2]

    ref_x = to_reference(x)

    rank = x.ndim
    pad_params = list(
        torch.randint(0, 10, (rank * 2,), dtype=torch.int32, device="cpu")
        if pad_mode == "constant"
        else torch.randint(0, 10, (rank,), dtype=torch.int32, device="cpu")
    )
    pad_value = float(torch.randint(0, 1024, (1,), dtype=torch.int32, device="cpu"))

    if pad_mode != "constant":
        pad_params = [(pad_val + 2 - 1) // 2 * 2 for pad_val in pad_params]
        pad_value = None

    ref_pad_params = [to_reference(pad_param) for pad_param in pad_params]

    ref_out = torch.nn.functional.pad(ref_x, ref_pad_params, pad_mode, pad_value)
    with flag_gems.use_gems():
        res_out = torch.nn.functional.pad(x, pad_params, pad_mode, pad_value)

    gems_assert_equal(res_out, ref_out)


@pytest.mark.upsample_bicubic2d_aa
@pytest.mark.parametrize("align_corners", [False, True])
@pytest.mark.parametrize("scale", [(2, 2), (2.1, 3.7), (1.3, 5.1), (0.3, 0.7)])
@pytest.mark.parametrize(
    "shape",
    [
        (32, 16, 128, 128),
        (15, 37, 256, 256),
        (3, 5, 127, 127),
        (128, 192, 42, 51),
        (3, 7, 1023, 1025),
    ],
)
@pytest.mark.parametrize("dtype", [torch.float32, torch.float16])
def test_upsample_bicubic2d_aa(dtype, shape, scale, align_corners):
    input = torch.rand(shape, dtype=dtype, device="cuda")
    ref_i = to_reference(input, True)
    output_size = tuple([int(input.shape[i + 2] * scale[i]) for i in range(2)])
    ref_out = torch._C._nn._upsample_bicubic2d_aa(
        ref_i, output_size=output_size, align_corners=align_corners
    )
    with flag_gems.use_gems():
        res_out = torch._C._nn._upsample_bicubic2d_aa(
            input, output_size=output_size, align_corners=align_corners
        )

    def span(scale):
        support = 2 if (scale >= 1.0) else 2.0 / scale
        interpolate_range = int(support + 0.5) * 2 + 1
        return interpolate_range

    reduce_dim = span(scale[0]) * span(scale[1])
    gems_assert_close(res_out, ref_out, dtype, reduce_dim=reduce_dim)


@pytest.mark.upsample_nearest2d
@pytest.mark.parametrize("scale", [(2, 2), (2.1, 3.7), (1.3, 5.1), (0.3, 0.5)])
@pytest.mark.parametrize("shape", UPSAMPLE_SHAPES)
@pytest.mark.parametrize("dtype", FLOAT_DTYPES)
def test_upsample_nearest2d(dtype, shape, scale):
    input = torch.randn(shape, dtype=dtype, device="cuda")
    ref_i = to_reference(input).to(torch.float32)
    output_size = [int(input.shape[i + 2] * scale[i]) for i in range(2)]
    ref_out = torch._C._nn.upsample_nearest2d(ref_i, output_size=output_size).to(dtype)
    with flag_gems.use_gems():
        res_out = torch._C._nn.upsample_nearest2d(input, output_size=output_size)
    gems_assert_close(res_out, ref_out, dtype)


@pytest.mark.arange
@pytest.mark.parametrize("start", [0, 1, 3])
@pytest.mark.parametrize("step", [1, 2, 5])
@pytest.mark.parametrize("end", [128, 256, 1024])
@pytest.mark.parametrize("dtype", FLOAT_DTYPES + ALL_INT_DTYPES + [None])
@pytest.mark.parametrize("device", ["cuda", None])
@pytest.mark.parametrize(
    "pin_memory", [False, None]
)  # Since triton only target to GPU, pin_memory only used in CPU tensors.
def test_arange(start, step, end, dtype, device, pin_memory):
    if TO_CPU:
        return
    ref_out = torch.arange(
        start, end, step, dtype=dtype, device=device, pin_memory=pin_memory
    )
    with flag_gems.use_gems():
        res_out = torch.arange(
            start, end, step, dtype=dtype, device=device, pin_memory=pin_memory
        )

    gems_assert_equal(res_out, ref_out)


@pytest.mark.isin
@pytest.mark.parametrize("shape", SPECIAL_SHAPES)
@pytest.mark.parametrize("dtype", INT_DTYPES)
@pytest.mark.parametrize("assume_unique", [False, True])
@pytest.mark.parametrize("invert", [False, True])
def test_accuracy_isin(shape, dtype, assume_unique, invert):
    inp1 = torch.randint(-100, 100, shape, device="cuda").to(dtype)
    test_numel = inp1.numel() // 2 if inp1.numel() > 1 else 1
    test_shape = (test_numel,)
    inp2 = torch.randint(-10, 10, test_shape, device="cuda").to(dtype)
    inp1.ravel()[-1] = 0
    if assume_unique:
        inp1 = torch.unique(inp1)
        inp2 = torch.unique(inp2)
    ref_inp1 = to_reference(inp1, False)
    ref_inp2 = to_reference(inp2, False)

    with flag_gems.use_gems():
        res_out = torch.isin(inp1, inp2, assume_unique=assume_unique, invert=invert)
    ref_out = torch.isin(ref_inp1, ref_inp2, assume_unique=assume_unique, invert=invert)
    gems_assert_equal(res_out, ref_out)

    inp1_s = inp1.ravel()[0].item()
    with flag_gems.use_gems():
        res1_out = torch.isin(inp1_s, inp2, assume_unique=assume_unique, invert=invert)
    ref1_out = torch.isin(inp1_s, ref_inp2, assume_unique=assume_unique, invert=invert)
    gems_assert_equal(res1_out, ref1_out)

    inp2_s = inp2.ravel()[0].item()
    with flag_gems.use_gems():
        res2_out = torch.isin(inp1, inp2_s, assume_unique=assume_unique, invert=invert)
    ref2_out = torch.isin(ref_inp1, inp2_s, assume_unique=assume_unique, invert=invert)
    gems_assert_equal(res2_out, ref2_out)

    inp0 = torch.tensor([], device="cuda")
    ref_inp0 = to_reference(inp0, False)
    with flag_gems.use_gems():
        res0_out = torch.isin(inp0, inp2, assume_unique=assume_unique, invert=invert)
    ref0_out = torch.isin(
        ref_inp0, ref_inp2, assume_unique=assume_unique, invert=invert
    )
    gems_assert_equal(res0_out, ref0_out)


@pytest.mark.fill
@pytest.mark.parametrize("value", [0, 1, 9])
@pytest.mark.parametrize("shape", SPECIAL_SHAPES)
@pytest.mark.parametrize("dtype", FLOAT_DTYPES)
def test_fill(value, shape, dtype):
    # Test fill.Scalar
    x = torch.ones(shape, device="cuda", dtype=dtype)
    ref_x = to_reference(x, False)

    ref_out = torch.fill(ref_x, value)
    with flag_gems.use_gems():
        res_out = torch.fill(x, value)

    gems_assert_equal(res_out, ref_out)

    # Test fill.Tensor
    value_tensor = torch.tensor(value, device="cuda", dtype=dtype)
    ref_out_tensor = torch.fill(ref_x, value_tensor)
    with flag_gems.use_gems():
        res_out_tensor = torch.fill(x, value_tensor)

    gems_assert_equal(res_out_tensor, ref_out_tensor)


@pytest.mark.stack
@pytest.mark.parametrize("shape", STACK_SHAPES)
@pytest.mark.parametrize("dim", STACK_DIM_LIST)
@pytest.mark.parametrize("dtype", FLOAT_DTYPES + INT_DTYPES)
def test_accuracy_stack(shape, dim, dtype):
    if dtype in FLOAT_DTYPES:
        inp = [torch.randn(s, dtype=dtype, device="cuda") for s in shape]
    else:
        inp = [
            torch.randint(low=0, high=0x7FFF, size=s, dtype=dtype, device="cuda").to(
                dtype
            )
            for s in shape
        ]
    ref_inp = [to_reference(_) for _ in inp]
    ref_out = torch.stack(ref_inp, dim)

    with flag_gems.use_gems():
        res_out = torch.stack(inp, dim)
    gems_assert_equal(res_out, ref_out)


HSTACK_SHAPES = [
    [(8,), (16,)],
    [(16, 256), (16, 128)],
    [(20, 320, 15), (20, 160, 15), (20, 80, 15)],
]


@pytest.mark.hstack
@pytest.mark.parametrize("shape", HSTACK_SHAPES)
@pytest.mark.parametrize("dtype", FLOAT_DTYPES + INT_DTYPES)
def test_accuracy_hstack(shape, dtype):
    if dtype in FLOAT_DTYPES:
        inp = [torch.randn(s, dtype=dtype, device="cuda") for s in shape]
    else:
        inp = [
            torch.randint(low=0, high=0x7FFF, size=s, dtype=dtype, device="cuda").to(
                dtype
            )
            for s in shape
        ]
    ref_inp = [to_reference(_) for _ in inp]
    ref_out = torch.hstack(ref_inp)

    with flag_gems.use_gems():
        res_out = torch.hstack(inp)
    gems_assert_equal(res_out, ref_out)


HSTACK_EXCEPTION_SHAPES = [
    [(16, 256), (16,)],
    [(16, 256), (8, 128)],
]


@pytest.mark.hstack
@pytest.mark.parametrize("shape", HSTACK_EXCEPTION_SHAPES)
@pytest.mark.parametrize("dtype", FLOAT_DTYPES + INT_DTYPES)
def test_exception_hstack(shape, dtype):
    if dtype in FLOAT_DTYPES:
        inp = [torch.randn(s, dtype=dtype, device="cuda") for s in shape]
    else:
        inp = [
            torch.randint(low=0, high=0x7FFF, size=s, dtype=dtype, device="cuda").to(
                dtype
            )
            for s in shape
        ]

    with pytest.raises(RuntimeError):
        with flag_gems.use_gems():
            _ = torch.hstack(inp)


CAT_SHAPES = [
    [(1, 32), (8, 32)],
    [(16, 128), (32, 128)],
    [(1024, 1024), (1024, 1024)],
    [(1, 1024, 256), (8, 1024, 256), (16, 1024, 256)],
    [(16, 320, 15), (32, 320, 15), (64, 320, 15)],
    [(16, 128, 64, 64), (16, 128, 64, 64), (24, 128, 64, 64), (32, 128, 64, 64)],
]


def gen_cat_shapes_dim(shapes):
    results = []
    for tensor_shapes in shapes:
        assert all(
            [len(s) == len(tensor_shapes[0]) for s in tensor_shapes]
        ), "All tensor rank must agree."
        assert all(
            [s[-1] == tensor_shapes[0][-1] for s in tensor_shapes]
        ), "All tensor must have same shape except cat dim."
        rank = len(tensor_shapes[0])
        results.append([tensor_shapes, 0])
        for dim in range(1, rank):
            results.append(
                [[(s[dim], *s[1:dim], s[0], *s[dim + 1 :]) for s in tensor_shapes], dim]
            )
            results.append(
                [
                    [(s[dim], *s[1:dim], s[0], *s[dim + 1 :]) for s in tensor_shapes],
                    dim - rank,
                ]
            )
    return results


@pytest.mark.cat
@pytest.mark.parametrize("shape, dim", gen_cat_shapes_dim(CAT_SHAPES))
@pytest.mark.parametrize("dtype", FLOAT_DTYPES + INT_DTYPES)
def test_accuracy_cat(shape, dim, dtype):
    if dtype in FLOAT_DTYPES:
        inp = [torch.randn(s, dtype=dtype, device="cuda") for s in shape]
    else:
        inp = [
            torch.randint(low=0, high=0x7FFF, size=s, dtype=dtype, device="cuda").to(
                dtype
            )
            for s in shape
        ]
    ref_inp = [to_reference(_) for _ in inp]
    ref_out = torch.cat(ref_inp, dim)

    with flag_gems.use_gems():
        res_out = torch.cat(inp, dim)
    gems_assert_equal(res_out, ref_out)


VSTACK_SHAPES = [
    [(3,), (3,)],
    [(3, 33), (7, 33)],
    [(13, 3, 333), (17, 3, 333), (7, 3, 333)],
    [
        (13, 3, 64, 5, 2),
        (16, 3, 64, 5, 2),
        (7, 3, 64, 5, 2),
        (4, 3, 64, 5, 2),
        (1, 3, 64, 5, 2),
    ],
]


@pytest.mark.vstack
@pytest.mark.parametrize("shape", VSTACK_SHAPES)
@pytest.mark.parametrize("dtype", FLOAT_DTYPES + INT_DTYPES)
def test_accuracy_vstack(shape, dtype):
    if dtype in FLOAT_DTYPES:
        inp = [torch.randn(s, dtype=dtype, device="cuda") for s in shape]
    else:
        inp = [
            torch.randint(low=0, high=0x7FFF, size=s, dtype=dtype, device="cuda").to(
                dtype
            )
            for s in shape
        ]
    ref_inp = [to_reference(_) for _ in inp]
    ref_out = torch.vstack(ref_inp)

    with flag_gems.use_gems():
        res_out = torch.vstack(inp)
    gems_assert_equal(res_out, ref_out)


REPEAT_INTERLEAVE_SHAPES = [
    (1024, 1024),
    (20, 320, 15),
    (16, 128, 64, 60),
    (16, 7, 57, 32, 29),
]
REPEAT_INTERLEAVE_REPEATS = [2]
REPEAT_INTERLEAVE_DIM = [-1, 0, None]


@pytest.mark.repeat_interleave
@pytest.mark.parametrize("shape", REPEAT_INTERLEAVE_SHAPES + [(1,)])
@pytest.mark.parametrize("dim", REPEAT_INTERLEAVE_DIM)
@pytest.mark.parametrize("dtype", FLOAT_DTYPES)
def test_accuracy_repeat_interleave_self_int(shape, dim, dtype):
    inp = torch.randn(shape, dtype=dtype, device="cuda")
    repeats = 2
    ref_inp = to_reference(inp)

    ref_out = torch.repeat_interleave(ref_inp, repeats, dim)
    with flag_gems.use_gems():
        res_out = torch.repeat_interleave(ref_inp, repeats, dim)
    gems_assert_equal(res_out, ref_out)


@pytest.mark.repeat_interleave
@pytest.mark.parametrize("shape", REPEAT_INTERLEAVE_SHAPES)
@pytest.mark.parametrize("dim", REPEAT_INTERLEAVE_DIM)
@pytest.mark.parametrize("dtype", FLOAT_DTYPES)
def test_accuracy_repeat_interleave_self_int_non_contiguous(shape, dim, dtype):
    inp = torch.randn(shape, dtype=dtype, device="cuda")[::2]
    repeats = 2
    ref_inp = to_reference(inp)

    ref_out = torch.repeat_interleave(ref_inp, repeats, dim)
    with flag_gems.use_gems():
        res_out = torch.repeat_interleave(ref_inp, repeats, dim)
    gems_assert_equal(res_out, ref_out)


@pytest.mark.repeat_interleave
@pytest.mark.parametrize("shape", UT_SHAPES_1D)
@pytest.mark.parametrize("dtype", [torch.int32])
def test_accuracy_repeat_interleave_tensor(shape, dtype):
    repeats = torch.randint(0, 30, shape, dtype=dtype, device="cuda")
    ref_repeats = to_reference(repeats)
    ref_out = torch.repeat_interleave(ref_repeats)

    with flag_gems.use_gems():
        res_out = torch.repeat_interleave(repeats)
    gems_assert_equal(res_out, ref_out)


@pytest.mark.repeat_interleave
@pytest.mark.parametrize("shape", REPEAT_INTERLEAVE_SHAPES)
@pytest.mark.parametrize("dim", [-1, 0, 1])
@pytest.mark.parametrize("dtype", FLOAT_DTYPES)
def test_accuracy_repeat_interleave_self_tensor(shape, dim, dtype):
    inp = torch.randn(shape, dtype=dtype, device="cuda")
    repeats = torch.randint(0, 30, (shape[dim],), device="cuda")
    ref_inp = to_reference(inp)
    ref_repeats = to_reference(repeats)

    ref_out = torch.repeat_interleave(ref_inp, ref_repeats, dim)
    with flag_gems.use_gems():
        res_out = torch.repeat_interleave(inp, repeats, dim)
    gems_assert_equal(res_out, ref_out)


<<<<<<< HEAD
def get_diag_embed_shape_and_dims():
    shapes = [
        (1024,),
        (1024, 1024),
    ]

    # [(shape, dim1, dim2)]
    result = []

    def get_dim1_dim2(o_rank):
        dims = list(range(-o_rank, o_rank))
        return [
            p
            for p in itertools.permutations(dims, 2)
            if (p[0] % o_rank) != (p[1] % o_rank)
        ]

    for s in shapes:
        dim_pairs = get_dim1_dim2(len(s) + 1)
        result.extend([(s, dim1, dim2) for dim1, dim2 in dim_pairs])

    return result


@pytest.mark.diag_embed
@pytest.mark.parametrize("shape, dim1, dim2", get_diag_embed_shape_and_dims())
@pytest.mark.parametrize("offset", [-1, 0, 1])
@pytest.mark.parametrize("dtype", FLOAT_DTYPES + INT_DTYPES + BOOL_TYPES)
def test_accuracy_diag_embed(shape, dtype, offset, dim1, dim2):
    if dtype in FLOAT_DTYPES:
        inp = torch.randn(shape, dtype=dtype, device="cuda")
    elif dtype in INT_DTYPES:
        inp = torch.randint(low=0, high=0x7FFF, size=shape, dtype=dtype, device="cuda")
    else:
        inp = torch.randint(low=0, high=2, size=shape, dtype=dtype, device="cuda")

    ref_inp = to_reference(inp)

    ref_out = torch.diag_embed(ref_inp, offset, dim1, dim2)
    with flag_gems.use_gems():
        res_out = torch.diag_embed(inp, offset, dim1, dim2)
=======
# Test diag op
@pytest.mark.diag
@pytest.mark.parametrize(
    "shape", [(1024, 1), (1024), (1024, 1024), (512, 1024), (798, 798)]
)
@pytest.mark.parametrize("diagonal", [-2, -1, 0, 1, 2])
@pytest.mark.parametrize("dtype", FLOAT_DTYPES)
def test_accuracy_diag(shape, diagonal, dtype):
    inp = torch.randn(shape, dtype=dtype, device="cuda")
    ref_inp = to_reference(inp)

    ref_out = torch.diag(ref_inp, diagonal)
    with flag_gems.use_gems():
        res_out = torch.diag(inp, diagonal)
>>>>>>> 541edf59
    gems_assert_equal(res_out, ref_out)<|MERGE_RESOLUTION|>--- conflicted
+++ resolved
@@ -816,7 +816,23 @@
     gems_assert_equal(res_out, ref_out)
 
 
-<<<<<<< HEAD
+# Test diag op
+@pytest.mark.diag
+@pytest.mark.parametrize(
+    "shape", [(1024, 1), (1024), (1024, 1024), (512, 1024), (798, 798)]
+)
+@pytest.mark.parametrize("diagonal", [-2, -1, 0, 1, 2])
+@pytest.mark.parametrize("dtype", FLOAT_DTYPES)
+def test_accuracy_diag(shape, diagonal, dtype):
+    inp = torch.randn(shape, dtype=dtype, device="cuda")
+    ref_inp = to_reference(inp)
+
+    ref_out = torch.diag(ref_inp, diagonal)
+    with flag_gems.use_gems():
+        res_out = torch.diag(inp, diagonal)
+    gems_assert_equal(res_out, ref_out)
+
+
 def get_diag_embed_shape_and_dims():
     shapes = [
         (1024,),
@@ -857,21 +873,4 @@
 
     ref_out = torch.diag_embed(ref_inp, offset, dim1, dim2)
     with flag_gems.use_gems():
-        res_out = torch.diag_embed(inp, offset, dim1, dim2)
-=======
-# Test diag op
-@pytest.mark.diag
-@pytest.mark.parametrize(
-    "shape", [(1024, 1), (1024), (1024, 1024), (512, 1024), (798, 798)]
-)
-@pytest.mark.parametrize("diagonal", [-2, -1, 0, 1, 2])
-@pytest.mark.parametrize("dtype", FLOAT_DTYPES)
-def test_accuracy_diag(shape, diagonal, dtype):
-    inp = torch.randn(shape, dtype=dtype, device="cuda")
-    ref_inp = to_reference(inp)
-
-    ref_out = torch.diag(ref_inp, diagonal)
-    with flag_gems.use_gems():
-        res_out = torch.diag(inp, diagonal)
->>>>>>> 541edf59
-    gems_assert_equal(res_out, ref_out)+        res_out = torch.diag_embed(inp, offset, dim1, dim2)